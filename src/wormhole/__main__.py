<<<<<<< HEAD
from .cli import cli
=======
if __name__ != "__main__":
    raise ImportError('this module should not be imported')


from wormhole.cli import cli
>>>>>>> 1011197d

if __name__ != "__main__":
    raise ImportError('this module should not be imported')

cli.wormhole()<|MERGE_RESOLUTION|>--- conflicted
+++ resolved
@@ -1,12 +1,4 @@
-<<<<<<< HEAD
-from .cli import cli
-=======
-if __name__ != "__main__":
-    raise ImportError('this module should not be imported')
-
-
 from wormhole.cli import cli
->>>>>>> 1011197d
 
 if __name__ != "__main__":
     raise ImportError('this module should not be imported')
